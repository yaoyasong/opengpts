--- conflicted
+++ resolved
@@ -34,7 +34,7 @@
 
 ## Quickstart with Docker
 
-This project supports a Docker-based setup, streamlining installation and execution. It automatically builds images for the frontend and backend and sets up Redis using docker-compose.
+This project supports a Docker-based setup, streamlining installation and execution. It automatically builds images for the frontend and backend and sets up Postgres using docker-compose.
 
 ### Quick Start
 
@@ -51,7 +51,7 @@
    ```
 
 2. **Set Up Environment Variables:**  
-   Create a `.env` file in the root directory of the project and add the following environment variables:
+   Create a `.env` file (copy `.env.example` as template) in the root directory of the project and add the following environment variables:
 
    ```shell
    # At least one language model API key is required
@@ -168,49 +168,6 @@
 
 Navigate to [http://localhost:5173/](http://localhost:5173/) and enjoy!
 
-<<<<<<< HEAD
-=======
-## Installation and Running with Docker
-
-This project supports a Docker-based setup, streamlining installation and execution. It automatically builds images for the frontend and backend and sets up Postgres using docker-compose.
-
-### Quick Start
-
-1. **Clone the Repository:**  
-   Obtain the project files by cloning the repository.
-
-   ```
-   git clone https://github.com/langchain-ai/opengpts.git
-   cd opengpts
-   ```
-
-2. **Run with Docker Compose:**  
-   In the root directory of the project, execute:
-
-   ```
-   docker compose up
-   ```
-
-   This command builds the Docker images for the frontend and backend from their respective Dockerfiles and starts all necessary services, including Postgres.
-
-3. **Access the Application:**  
-   With the services running, access the frontend at [http://localhost:5173](http://localhost:5173), substituting `5173` with the designated port number.
-
-4. **Rebuilding After Changes:**  
-   If you make changes to either the frontend or backend, rebuild the Docker images to reflect these changes. Run:
-   ```
-   docker compose up --build
-   ```
-   This command rebuilds the images with your latest changes and restarts the services.
-
-### Note
-
-- Ensure Docker and docker-compose are installed on your system.
-- Adjust the `.env` file as required for specific environment configurations.
-
----
-
->>>>>>> d10eaf5e
 ## Features
 
 As much as possible, we are striving for feature parity with OpenAI.
